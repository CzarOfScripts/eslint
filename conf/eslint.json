--- conflicted
+++ resolved
@@ -80,19 +80,12 @@
         "quote-props": 0,
         "radix": 0,
         "regex-spaces": 2,
-<<<<<<< HEAD
-        "complexity": [0, 11],
-        "wrap-iife": 0,
-        "wrap-regex": 0,
-        "no-multi-str": 2,
-        "consistent-this": [0, "that"],
-=======
         "semi": 2,
         "smarter-eqeqeq": 0,
         "strict": 2,
->>>>>>> 7f4d7a2a
         "unnecessary-strict": 2,
         "use-isnan": 2,
-        "wrap-iife": 0
+        "wrap-iife": 0,
+        "wrap-regex": 0
     }
 }